# Changelog
All notable changes to this project will be documented in this file.

The format is based on [Keep a Changelog](https://keepachangelog.com/en/1.0.0/),
and this project adheres to [Semantic Versioning](https://semver.org/spec/v2.0.0.html).

## [Unreleased]

### Added
- Added missed implementations of `regular()` and `affine()` to `Tiled1` which made `Tiled1` impossible to use.

### Changed
- Text renderer can now be re-used which is useful for rpg style character/word at a time text boxes.
<<<<<<< HEAD
- Audio now automatically uses interrupts, so you can remove the `setup_interrupt_handler` or `after_vblank` calls to the mixer.
=======
- If a vblank happens outside of `wait_for_vblank`, then next call will immediately return.

### Fixed
- Zero volume now plays no sound.
- Fixed issue where volume was incorrect for volumes which were powers of 2.
>>>>>>> 7525a6f5

## [0.12.2] - 2022/10/22

This is a minor release to fix an alignment issue with background tiles.

### Fixed
- Corrected alignment of background tiles which was causing issues with rendering tiles in some cases.

## [0.12.1] - 2022/10/12

This is a minor release to fix the build of the docs on [docs.rs/agb](https://docs.rs/agb).

### Fixed
- Fixed the agb crate's docs.rs build

## [0.12.0] - 2022/10/11

This version of `agb` has some exciting new features we'd like to highlight and some brand new contributors!

1. Save support for multiple cartridge types (contributed by @Lymia)
2. Affine background support (contributed by @lifning)

We also had a contribution by @ijc8. We can't thank you all enough!

### Added
- Custom allocator support using the `Allocator` trait for `HashMap`. This means the `HashMap` can be used with `InternalAllocator` to allocate to IWRAM or the `ExternalAllocator` to explicitly allocate to EWRAM.
- Support for using windows on the GBA. Windows are used to selectively enable rendering of certain layers or effects.
- Support for the blend mode of the GBA. Blending allows for alpha blending between layers and fading to black and white.
- Added a new agb::sync module that contains GBA-specific synchronization primitives.
- Added support for save files.
- Added implementation of `HashMap.retain()`.
- Added support for affine backgrounds (tiled modes 1 and 2) which allows for scaling, rotating etc of tiled backgrounds.
- Added support for 256 colour backgrounds (when working with affine ones).
- Added affine matrix module. This allows for manipulation of affine matricies for use in backgrounds and in the future objects.
- Added support for dynamic sprites generated at runtime, some parts of this may change significantly so breaking changes are expected here.

### Changed
- Many of the places that originally disabled IRQs now use the `sync` module, reducing the chance of missed interrupts.
- HashMap iterators now implement `size_hint` which should result in slightly better generation of code using those iterators.
- Transparency of backgrounds is now set once in the toml file rather than once for every image.
- Palette generation now takes into account every single background a toml definition rather than one at a time, you can now find it in the PALETTES constant rather than in every individual image.
- Sound frequency is no longer a crate feature, instead set when initialising the sound mixer.
- `testing` is now a default feature, so you no longer need to add a separate `dev-dependencies` line for `agb` in order to enable unit tests for your project.

### Fixed
- Fixed the fast magnitude function in agb_fixnum. This is also used in fast_normalise. Previously only worked for positive (x, y).
- Fixed formatting of fixed point numbers in the range (-1, 0), which previously appeared positive.

## [0.11.1] - 2022/08/02

Version 0.11.1 brings documentation for fixed point numbers. We recommend all users upgrade to this version since it also includes fixes to a few functions in fixnum. See changed section for breaking changes.

### Added
- Support for sprites that are not square.
- Docs for fixed point numbers.

### Changed
- `Rect::contains_point` now considers points on the boundary to be part of the rectangle.
- Signature of `Rect::overlapping_rect` changed to return an Option. Returns None if rectangles don't overlap.

### Fixed
- Fixed point sine calculates the sine correctly.

## [0.10.0] - 2022/07/31

Version 0.10.0 brings about many new features. As with most `agb` upgrades, you will need to update your `gba.ld` and `gba_mb.ld` files which you can find in the [template repo](https://github.com/agbrs/template). We would also recommend copying the `[profile.dev]` and `[profile.release]` sections from `Cargo.toml` if you don't have these values already.

### Added
- [Hyperspace roll](https://lostimmortal.itch.io/hyperspace-roll), a new game built for the GMTK Game Jam 2022 using `agb`. The source code can be found in the `examples` directory.
- Started using GitHub discussions as a forum
- Many functions previously undocumented are now documented
- Z-Ordering of sprites - you can now change the render order of sprites rather than it just being defined by the order in which they appear in object memory
- 32kHz audio. Probably the best sound quality you'll get out of the hardware, but uses a lot of ROM space
- Transparent sprite support with aseprite
- You can now write tests for projects depending on agb
- Very basic font rendering - looking for feedback, this API is far from stable
- Faster implementation of memcpy and memset thanks to the agbabi crate which provide a big performance boost for any project using agb
- If you wish, you can now optionally do dynamic memory allocation to IWRAM instead of only EWRAM
- You can now use 64x64px sprites
- You can now configure the background size for tiled backgrounds
- It is possible to create 'dynamic tiles' for backgrounds. These are tiles which are defined at runtime
- Random number generator in agb::rng

### Changed
- Audio system optimisations - reduced CPU usage by more than 50%
- Background tiles are now removed from Video RAM during `commit()` if they are no longer used rather than immediately reducing flickering
- Improved the README for both the main agb crate and the template
- The template now builds with optimisations in debug mode and debug symbols in release mode
- Added `#[must_use]` to many of the places it is needed
- All subcrates get released at once, so versions are kept in lockstep
- A few methods accepting `Num<..>` have been changed to accept `impl Into<Num<..>>` to make them easier to use

### Removed
- The ability to use timer0 and timer1 through the `timer` module. This was done in order to fully support 32kHz audio

### Fixed
- Sprite data is now correctly aligned so fast copies will always work
- A few methods which should really be internal have had `pub` removed
- The crate now compiles (but does not run) doctests in CI which pointed out a large number of non-compiling examples<|MERGE_RESOLUTION|>--- conflicted
+++ resolved
@@ -11,15 +11,12 @@
 
 ### Changed
 - Text renderer can now be re-used which is useful for rpg style character/word at a time text boxes.
-<<<<<<< HEAD
 - Audio now automatically uses interrupts, so you can remove the `setup_interrupt_handler` or `after_vblank` calls to the mixer.
-=======
 - If a vblank happens outside of `wait_for_vblank`, then next call will immediately return.
 
 ### Fixed
 - Zero volume now plays no sound.
 - Fixed issue where volume was incorrect for volumes which were powers of 2.
->>>>>>> 7525a6f5
 
 ## [0.12.2] - 2022/10/22
 
