--- conflicted
+++ resolved
@@ -9,15 +9,9 @@
     "lint": "next lint"
   },
   "dependencies": {
-<<<<<<< HEAD
     "next": "15.1.6",
-    "react": "^18",
-    "react-dom": "^18",
-=======
-    "next": "14.2.18",
     "react": "^19.0.0",
     "react-dom": "^19.0.0",
->>>>>>> a49cf5cb
     "react-syntax-highlighter": "^15.5.0",
     "sharp": "^0.33.3",
     "styled-components": "^6.1.8"
