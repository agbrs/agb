--- conflicted
+++ resolved
@@ -867,17 +867,11 @@
 
         let mut attrs = Attributes::new();
 
-<<<<<<< HEAD
         attrs.a2.set_tile_index(sprite.sprite.0.location.0 as u16);
         let shape_size = sprite.sprite.0.size.shape_size();
         attrs
             .a2
-            .set_palete_bank((sprite.sprite.0.palette.0.location.0) as u8);
-=======
-        attrs.a2.set_tile_index(sprite.sprite_location);
-        let shape_size = sprite.id.sprite().size.shape_size();
-        attrs.a2.set_palette_bank(sprite.palette_location as u8);
->>>>>>> c8339898
+            .set_palette_bank((sprite.sprite.0.palette.0.location.0) as u8);
         attrs.a0.set_shape(shape_size.0);
         attrs.a1a.set_size(shape_size.1);
         attrs.a1s.set_size(shape_size.1);
@@ -893,13 +887,8 @@
         });
 
         let loan = Loan {
-<<<<<<< HEAD
-            index: index as u8,
+            index,
             controller: self.inner,
-=======
-            index,
-            phantom: PhantomData,
->>>>>>> c8339898
         };
 
         s.update_z_ordering();
@@ -986,16 +975,12 @@
         object_inner
             .attrs
             .a2
-<<<<<<< HEAD
             .set_tile_index(sprite.sprite.0.location.0 as u16);
         let shape_size = sprite.sprite.0.size.shape_size();
         object_inner
             .attrs
             .a2
-            .set_palete_bank(sprite.sprite.0.palette.0.location.0 as u8);
-=======
-            .set_palette_bank(sprite.palette_location as u8);
->>>>>>> c8339898
+            .set_palette_bank(sprite.sprite.0.palette.0.location.0 as u8);
         object_inner.attrs.a0.set_shape(shape_size.0);
         object_inner.attrs.a1a.set_size(shape_size.1);
         object_inner.attrs.a1s.set_size(shape_size.1);
@@ -1040,17 +1025,11 @@
     /// corner of the sprite. No change will be seen until
     /// [ObjectController::commit] is called.
     pub fn set_x(&mut self, x: u16) -> &mut Self {
-<<<<<<< HEAD
         {
             let mut object_inner = unsafe { self.object_inner() };
-            object_inner.attrs.a1a.set_x(x.rem_euclid(1 << 9) as u16);
-            object_inner.attrs.a1s.set_x(x.rem_euclid(1 << 9) as u16);
-        }
-=======
-        let object_inner = unsafe { self.object_inner() };
-        object_inner.attrs.a1a.set_x(x.rem_euclid(1 << 9));
-        object_inner.attrs.a1s.set_x(x.rem_euclid(1 << 9));
->>>>>>> c8339898
+            object_inner.attrs.a1a.set_x(x.rem_euclid(1 << 9));
+            object_inner.attrs.a1s.set_x(x.rem_euclid(1 << 9));
+        }
         self
     }
 
